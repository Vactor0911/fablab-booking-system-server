--- conflicted
+++ resolved
@@ -15,12 +15,8 @@
         "body-parser": "^1.20.3",
         "cookie-parser": "^1.4.7",
         "cors": "^2.8.5",
-<<<<<<< HEAD
-        "csurf": "^1.2.2",
+        "csurf": "^1.11.0",
         "dayjs": "^1.11.13",
-=======
-        "csurf": "^1.11.0",
->>>>>>> 766e675e
         "dotenv": "^16.4.5",
         "express": "^4.21.2",
         "express-rate-limit": "^7.5.0",
